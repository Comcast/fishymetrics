--- conflicted
+++ resolved
@@ -362,7 +362,6 @@
 		zap.Strings("physical_drive_endpoints", driveEndpointsResp.physicalDriveURLs),
 		zap.Any("trace_id", ctx.Value("traceID")))
 
-<<<<<<< HEAD
 	// Call /redfish/v1/Managers/XXXX/UpdateService/FirmwareInventory/ for firmware inventory
 	firmwareInventoryEndpoints, err := getMemberUrls(exp.url+uri+"/UpdateService/FirmwareInventory/", target, retryClient)
 	if err != nil {
@@ -381,14 +380,11 @@
 		}
 	}
 
-	// Loop through logicalDriveURLs, physicalDriveURLs, and nvmeDriveURLs and append each URL to the tasks pool
-=======
 	// Loop through arrayControllerURLs, logicalDriveURLs, physicalDriveURLs, and nvmeDriveURLs and append each URL to the tasks pool
 	for _, url := range driveEndpointsResp.arrayControllerURLs {
 		tasks = append(tasks, pool.NewTask(common.Fetch(exp.url+url, target, profile, retryClient), exp.url+url, handle(&exp, STORAGE_CONTROLLER)))
 	}
 
->>>>>>> 3e60fc29
 	for _, url := range driveEndpointsResp.logicalDriveURLs {
 		tasks = append(tasks, pool.NewTask(common.Fetch(exp.url+url, target, profile, retryClient), exp.url+url, handle(&exp, LOGICALDRIVE)))
 	}
